// Copyright 2024 TiKV Project Authors.
//
// Licensed under the Apache License, Version 2.0 (the "License");
// you may not use this file except in compliance with the License.
// You may obtain a copy of the License at
//
//     http://www.apache.org/licenses/LICENSE-2.0
//
// Unless required by applicable law or agreed to in writing, software
// distributed under the License is distributed on an "AS IS" BASIS,
// WITHOUT WARRANTIES OR CONDITIONS OF ANY KIND, either express or implied.
// See the License for the specific language governing permissions and
// limitations under the License.

package opt

import (
	"sync/atomic"
	"time"

	cb "github.com/tikv/pd/client/circuitbreaker"

	"github.com/pingcap/errors"
	"github.com/prometheus/client_golang/prometheus"
	"github.com/tikv/pd/client/pkg/retry"
	"google.golang.org/grpc"
)

const (
	defaultPDTimeout                             = 3 * time.Second
	maxInitClusterRetries                        = 100
	defaultMaxTSOBatchWaitInterval time.Duration = 0
	defaultEnableTSOFollowerProxy                = false
	defaultEnableFollowerHandle                  = false
	defaultTSOClientRPCConcurrency               = 1
)

// DynamicOption is used to distinguish the dynamic option type.
type DynamicOption int

const (
	// MaxTSOBatchWaitInterval is the max TSO batch wait interval option.
	// It is stored as time.Duration and should be between 0 and 10ms.
	MaxTSOBatchWaitInterval DynamicOption = iota
	// EnableTSOFollowerProxy is the TSO Follower Proxy option.
	// It is stored as bool.
	EnableTSOFollowerProxy
	// EnableFollowerHandle is the follower handle option.
	EnableFollowerHandle
	// TSOClientRPCConcurrency controls the amount of ongoing TSO RPC requests at the same time in a single TSO client.
	TSOClientRPCConcurrency
	// RegionMetadataCircuitBreakerSettings controls settings for circuit breaker for region metadata requests.
	RegionMetadataCircuitBreakerSettings

	dynamicOptionCount
)

// Option is the configurable option for the PD client.
// It provides the ability to change some PD client's options online from the outside.
type Option struct {
	// Static options.
	GRPCDialOptions   []grpc.DialOption
	Timeout           time.Duration
	MaxRetryTimes     int
	EnableForwarding  bool
	UseTSOServerProxy bool
	MetricsLabels     prometheus.Labels
	InitMetrics       bool
	Backoffer         *retry.Backoffer

	// Dynamic options.
	dynamicOptions [dynamicOptionCount]atomic.Value

	EnableTSOFollowerProxyCh         chan struct{}
	RegionMetaCircuitBreakerSettings cb.Settings
}

// NewOption creates a new PD client option with the default values set.
func NewOption() *Option {
	co := &Option{
		Timeout:                          defaultPDTimeout,
		MaxRetryTimes:                    maxInitClusterRetries,
		EnableTSOFollowerProxyCh:         make(chan struct{}, 1),
		InitMetrics:                      true,
		RegionMetaCircuitBreakerSettings: cb.AlwaysOpenSettings,
	}

	co.dynamicOptions[MaxTSOBatchWaitInterval].Store(defaultMaxTSOBatchWaitInterval)
	co.dynamicOptions[EnableTSOFollowerProxy].Store(defaultEnableTSOFollowerProxy)
	co.dynamicOptions[EnableFollowerHandle].Store(defaultEnableFollowerHandle)
	co.dynamicOptions[TSOClientRPCConcurrency].Store(defaultTSOClientRPCConcurrency)
	return co
}

// SetMaxTSOBatchWaitInterval sets the max TSO batch wait interval option.
// It only accepts the interval value between 0 and 10ms.
func (o *Option) SetMaxTSOBatchWaitInterval(interval time.Duration) error {
	if interval < 0 || interval > 10*time.Millisecond {
		return errors.New("[pd] invalid max TSO batch wait interval, should be between 0 and 10ms")
	}
	old := o.GetMaxTSOBatchWaitInterval()
	if interval != old {
		o.dynamicOptions[MaxTSOBatchWaitInterval].Store(interval)
	}
	return nil
}

// SetEnableFollowerHandle set the Follower Handle option.
func (o *Option) SetEnableFollowerHandle(enable bool) {
	old := o.GetEnableFollowerHandle()
	if enable != old {
		o.dynamicOptions[EnableFollowerHandle].Store(enable)
	}
}

// GetEnableFollowerHandle gets the Follower Handle enable option.
func (o *Option) GetEnableFollowerHandle() bool {
	return o.dynamicOptions[EnableFollowerHandle].Load().(bool)
}

// GetMaxTSOBatchWaitInterval gets the max TSO batch wait interval option.
func (o *Option) GetMaxTSOBatchWaitInterval() time.Duration {
	return o.dynamicOptions[MaxTSOBatchWaitInterval].Load().(time.Duration)
}

// SetEnableTSOFollowerProxy sets the TSO Follower Proxy option.
func (o *Option) SetEnableTSOFollowerProxy(enable bool) {
	old := o.GetEnableTSOFollowerProxy()
	if enable != old {
		o.dynamicOptions[EnableTSOFollowerProxy].Store(enable)
		select {
		case o.EnableTSOFollowerProxyCh <- struct{}{}:
		default:
		}
	}
}

// GetEnableTSOFollowerProxy gets the TSO Follower Proxy option.
func (o *Option) GetEnableTSOFollowerProxy() bool {
	return o.dynamicOptions[EnableTSOFollowerProxy].Load().(bool)
}

// SetTSOClientRPCConcurrency sets the TSO client RPC concurrency option.
func (o *Option) SetTSOClientRPCConcurrency(value int) {
	old := o.GetTSOClientRPCConcurrency()
	if value != old {
		o.dynamicOptions[TSOClientRPCConcurrency].Store(value)
	}
}

// GetTSOClientRPCConcurrency gets the TSO client RPC concurrency option.
func (o *Option) GetTSOClientRPCConcurrency() int {
	return o.dynamicOptions[TSOClientRPCConcurrency].Load().(int)
}

// GetRegionMetadataCircuitBreakerSettings gets circuit breaker settings for PD region metadata calls.
func (o *Option) GetRegionMetadataCircuitBreakerSettings() cb.Settings {
	return o.dynamicOptions[RegionMetadataCircuitBreakerSettings].Load().(cb.Settings)
}

// ClientOption configures client.
type ClientOption func(*Option)

// WithGRPCDialOptions configures the client with gRPC dial options.
func WithGRPCDialOptions(opts ...grpc.DialOption) ClientOption {
	return func(op *Option) {
		op.GRPCDialOptions = append(op.GRPCDialOptions, opts...)
	}
}

// WithCustomTimeoutOption configures the client with timeout option.
func WithCustomTimeoutOption(timeout time.Duration) ClientOption {
	return func(op *Option) {
		op.Timeout = timeout
	}
}

// WithForwardingOption configures the client with forwarding option.
func WithForwardingOption(enableForwarding bool) ClientOption {
	return func(op *Option) {
		op.EnableForwarding = enableForwarding
	}
}

// WithTSOServerProxyOption configures the client to use TSO server proxy,
// i.e., the client will send TSO requests to the API leader (the TSO server
// proxy) which will forward the requests to the TSO servers.
func WithTSOServerProxyOption(useTSOServerProxy bool) ClientOption {
	return func(op *Option) {
		op.UseTSOServerProxy = useTSOServerProxy
	}
}

// WithMaxErrorRetry configures the client max retry times when connect meets error.
func WithMaxErrorRetry(count int) ClientOption {
	return func(op *Option) {
		op.MaxRetryTimes = count
	}
}

// WithMetricsLabels configures the client with metrics labels.
func WithMetricsLabels(labels prometheus.Labels) ClientOption {
	return func(op *Option) {
		op.MetricsLabels = labels
	}
}

// WithInitMetricsOption configures the client with metrics labels.
func WithInitMetricsOption(initMetrics bool) ClientOption {
	return func(op *Option) {
		op.InitMetrics = initMetrics
	}
}

<<<<<<< HEAD
// WithRegionMetaCircuitBreaker configures the client with circuit breaker for region meta calls
func WithRegionMetaCircuitBreaker(config cb.Settings) ClientOption {
	return func(op *Option) {
		op.RegionMetaCircuitBreakerSettings = config
=======
// WithBackoffer configures the client with backoffer.
func WithBackoffer(bo *retry.Backoffer) ClientOption {
	return func(op *Option) {
		op.Backoffer = bo
>>>>>>> 3cfd66fd
	}
}

// GetStoreOp represents available options when getting stores.
type GetStoreOp struct {
	ExcludeTombstone bool
}

// GetStoreOption configures GetStoreOp.
type GetStoreOption func(*GetStoreOp)

// WithExcludeTombstone excludes tombstone stores from the result.
func WithExcludeTombstone() GetStoreOption {
	return func(op *GetStoreOp) { op.ExcludeTombstone = true }
}

// RegionsOp represents available options when operate regions
type RegionsOp struct {
	Group          string
	RetryLimit     uint64
	SkipStoreLimit bool
}

// RegionsOption configures RegionsOp
type RegionsOption func(op *RegionsOp)

// WithGroup specify the group during Scatter/Split Regions
func WithGroup(group string) RegionsOption {
	return func(op *RegionsOp) { op.Group = group }
}

// WithRetry specify the retry limit during Scatter/Split Regions
func WithRetry(retry uint64) RegionsOption {
	return func(op *RegionsOp) { op.RetryLimit = retry }
}

// WithSkipStoreLimit specify if skip the store limit check during Scatter/Split Regions
func WithSkipStoreLimit() RegionsOption {
	return func(op *RegionsOp) { op.SkipStoreLimit = true }
}

// GetRegionOp represents available options when getting regions.
type GetRegionOp struct {
	NeedBuckets                  bool
	AllowFollowerHandle          bool
	OutputMustContainAllKeyRange bool
}

// GetRegionOption configures GetRegionOp.
type GetRegionOption func(op *GetRegionOp)

// WithBuckets means getting region and its buckets.
func WithBuckets() GetRegionOption {
	return func(op *GetRegionOp) { op.NeedBuckets = true }
}

// WithAllowFollowerHandle means that client can send request to follower and let it handle this request.
func WithAllowFollowerHandle() GetRegionOption {
	return func(op *GetRegionOp) { op.AllowFollowerHandle = true }
}

// WithOutputMustContainAllKeyRange means the output must contain all key ranges.
func WithOutputMustContainAllKeyRange() GetRegionOption {
	return func(op *GetRegionOp) { op.OutputMustContainAllKeyRange = true }
}

// MetaStorageOp represents available options when using meta storage client.
type MetaStorageOp struct {
	RangeEnd         []byte
	Revision         int64
	PrevKv           bool
	Lease            int64
	Limit            int64
	IsOptsWithPrefix bool
}

// MetaStorageOption configures MetaStorageOp.
type MetaStorageOption func(*MetaStorageOp)

// WithLimit specifies the limit of the key.
func WithLimit(limit int64) MetaStorageOption {
	return func(op *MetaStorageOp) { op.Limit = limit }
}

// WithRangeEnd specifies the range end of the key.
func WithRangeEnd(rangeEnd []byte) MetaStorageOption {
	return func(op *MetaStorageOp) { op.RangeEnd = rangeEnd }
}

// WithRev specifies the start revision of the key.
func WithRev(revision int64) MetaStorageOption {
	return func(op *MetaStorageOp) { op.Revision = revision }
}

// WithPrevKV specifies the previous key-value pair of the key.
func WithPrevKV() MetaStorageOption {
	return func(op *MetaStorageOp) { op.PrevKv = true }
}

// WithLease specifies the lease of the key.
func WithLease(lease int64) MetaStorageOption {
	return func(op *MetaStorageOp) { op.Lease = lease }
}

// WithPrefix specifies the prefix of the key.
func WithPrefix() MetaStorageOption {
	return func(op *MetaStorageOp) {
		op.IsOptsWithPrefix = true
	}
}<|MERGE_RESOLUTION|>--- conflicted
+++ resolved
@@ -212,17 +212,15 @@
 	}
 }
 
-<<<<<<< HEAD
 // WithRegionMetaCircuitBreaker configures the client with circuit breaker for region meta calls
 func WithRegionMetaCircuitBreaker(config cb.Settings) ClientOption {
 	return func(op *Option) {
 		op.RegionMetaCircuitBreakerSettings = config
-=======
+
 // WithBackoffer configures the client with backoffer.
 func WithBackoffer(bo *retry.Backoffer) ClientOption {
 	return func(op *Option) {
 		op.Backoffer = bo
->>>>>>> 3cfd66fd
 	}
 }
 
